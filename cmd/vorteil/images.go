package main

import (
	"context"
	"fmt"
	"io"
	"os"
	"path/filepath"
	"strings"
	"time"

	"github.com/spf13/cobra"
<<<<<<< HEAD
	"github.com/vorteil/vorteil/pkg/imagetools"
=======
	"github.com/vorteil/vorteil/pkg/ext"
>>>>>>> 8603217d
	"github.com/vorteil/vorteil/pkg/vdecompiler"
	"github.com/vorteil/vorteil/pkg/vdisk"
	"github.com/vorteil/vorteil/pkg/vimg"
	"github.com/vorteil/vorteil/pkg/vpkg"
)

var imagesCmd = &cobra.Command{
	Use:   "images",
	Short: "Commands for creating and interacting with virtual disk images",
	Long: `The ultimate purpose of any Vorteil app is to become a virtual machine. These
commands are responsible for creating the virtual disk images that are an
important step along the way. These commands also include helper and utility
functions that operate on existing Vorteil virtual disk images.`,
	Aliases: []string{"disks"},
}

var buildCmd = &cobra.Command{
	Use:   "build [BUILDABLE]",
	Short: "Create a virtual disk image",
	Long: `Create a virtual disk image for a Vorteil app.

BUILDABLE refers to anything that can be resolved into a usable source for
building a Vorteil disk vdecompiler. This can include Vorteil project directories and
Vorteil package files. Paths to project directories may optionally include a
direction to determine which project target to build by appending a colon
followed by the target name. In addition to objects available on the local
file-system, BUILDABLE can be a URI identifying an app in a repository by
specifying the repository name followed by a colon and then the bucket, app,
and optional tag as forward-slash separated strings. If BUILDABLE is not
provided it will be substituted with ".", i.e. the current directory, which
must be a valid Vorteil project.

Supported disk formats include:

	xva, raw, vmdk, stream-optimized-vmdk, vhd, vhd-dynamic
`,
	Aliases: []string{"new", "create", "make"},
	Args:    cobra.MaximumNArgs(1),
	Run: func(cmd *cobra.Command, args []string) {

		buildablePath := "."
		if len(args) >= 1 {
			buildablePath = args[0]
		}

		format, err := parseImageFormat(flagFormat)
		genericErrCheck(err, 1)
		suffix := format.Suffix()

		_, base := filepath.Split(strings.TrimSuffix(filepath.ToSlash(buildablePath), "/"))
		outputPath := filepath.Join(".", strings.TrimSuffix(base, vpkg.Suffix)+suffix)
		if flagOutput != "" {
			outputPath = flagOutput
			if !strings.HasSuffix(outputPath, suffix) {
				log.Warnf("file name does not end with '%s' file extension", suffix)
			}
		}

		err = checkValidNewFileOutput(outputPath, flagForce, "output", "-f")
		genericErrCheck(err, 1)

		pkgBuilder, err := getPackageBuilder("BUILDABLE", buildablePath)
		genericErrCheck(err, 1)
		defer pkgBuilder.Close()

		err = modifyPackageBuilder(pkgBuilder)
		genericErrCheck(err, 1)

		pkgReader, err := vpkg.ReaderFromBuilder(pkgBuilder)
		genericErrCheck(err, 1)
		defer pkgReader.Close()

		err = initKernels()
		genericErrCheck(err, 1)

		f, err := os.Create(outputPath)
		genericErrCheck(err, 1)
		defer f.Close()

		err = vdisk.Build(context.Background(), f, &vdisk.BuildArgs{
			PackageReader: pkgReader,
			Format:        format,
			KernelOptions: vdisk.KernelOptions{
				Shell: flagShell,
			},
			Logger: log,
		})
		genericErrCheck(err, 1)

		err = f.Close()
		genericErrCheck(err, 1)

		err = pkgReader.Close()
		genericErrCheck(err, 1)

		// TODO: progress tracking
		log.Printf("created image: %s", outputPath)

	},
}

func init() {
	f := buildCmd.Flags()
	f.BoolVarP(&flagForce, "force", "f", false, "force overwrite of existing files")
	f.StringVarP(&flagOutput, "output", "o", "", "path to put image file")
	f.StringVar(&flagFormat, "format", "vmdk", "disk image format")
	f.BoolVar(&flagShell, "shell", false, "add a busybox shell environment to the image")
}

var decompileCmd = &cobra.Command{
	Use:   "decompile IMAGE OUTPUT",
	Short: "Creatsse a usable project directory from a Vorteil disk vdecompiler.",
	Args:  cobra.ExactArgs(2),
	Run: func(cmd *cobra.Command, args []string) {

		srcPath := args[0]
		outPath := args[1]
		if err := runDecompile(srcPath, outPath, flagTouched); err != nil {
			log.Errorf("%v", err)
			os.Exit(1)
		}
	},
}

func init() {
	f := decompileCmd.Flags()
	f.BoolVarP(&flagTouched, "touched", "t", false, "Only extract files that have been 'touched'.")
}

var catCmd = &cobra.Command{
	Use:   "cat IMAGE FILEPATH...",
	Short: "Concatenate files and print on the standard output.",
	Args:  cobra.MinimumNArgs(2),
	Run: func(cmd *cobra.Command, args []string) {
		img := args[0]

		// Create Vorteil Image Object From Image
		vImageIO, err := vdecompiler.Open(img)
		genericErrCheck(err, 1)
		defer vImageIO.Close()

		for i := 1; i < len(args); i++ {
			fpath := args[i]

<<<<<<< HEAD
			// Get Reader
			rdr, err := imagetools.CatImageFile(vImageIO, fpath, flagOS)
			if err != nil {
				log.Errorf("%v", err)
				os.Exit(1)
=======
				if !vdecompiler.InodeIsRegularFile(inode) {
					log.Errorf("\"%s\" is not a regular file", fpath)
					os.Exit(1)
				}

				rdr, err = iio.InodeReader(inode)
				if err != nil {
					log.Errorf("%v", err)
					os.Exit(1)
				}

				rdr = io.LimitReader(rdr, int64(vdecompiler.InodeSize(inode)))
>>>>>>> 8603217d
			}

			// Copy Contents
			_, err = io.Copy(os.Stdout, rdr)
			if err != nil {
				log.Errorf("%v", err)
				os.Exit(1)
			}

		}
	},
}

func init() {
	f := catCmd.Flags()
	f.BoolVarP(&flagOS, "vpartition", "p", false, "Read files from the Vorteil OS partition instead of the file-system partition.")
}

var cpCmd = &cobra.Command{
	Use:   "cp IMAGE SRC_FILEPATH DEST_FILEPATH",
	Short: "Copy files and directories from an image to your system.",
	Args:  cobra.ExactArgs(3),
	Run: func(cmd *cobra.Command, args []string) {

		img := args[0]

		iio, err := vdecompiler.Open(img)
		genericErrCheck(err, 1)
		defer iio.Close()

		dest := args[2]
		fpath := args[1]

<<<<<<< HEAD
		err = imagetools.CopyImageFile(iio, fpath, dest, flagOS)
=======
		if flagOS {
			if fpath != "" && fpath != "/" && fpath != "." {
				// single file
				fpath = strings.TrimPrefix(fpath, "/")
				r, err := iio.KernelFile(fpath)
				f, err := os.Create(dpath)
				defer f.Close()
				_, err = io.Copy(f, r)
				if err != nil {
					log.Errorf("%v", err)
					os.Exit(1)
				}
			} else {
				// entire folder
				kfiles, err := iio.KernelFiles()
				if err != nil {
					log.Errorf("%v", err)
					os.Exit(1)
				}

				err = os.MkdirAll(dpath, 077)
				if err != nil {
					log.Errorf("%v", err)
					os.Exit(1)
				}

				for _, kf := range kfiles {
					r, err := iio.KernelFile(kf.Name)
					if err != nil {
						log.Errorf("%v", err)
						os.Exit(1)
					}

					f, err := os.Create(filepath.Join(dpath, kf.Name))
					if err != nil {
						log.Errorf("%v", err)
						os.Exit(1)
					}
					defer f.Close()

					_, err = io.Copy(f, r)
					if err != nil {
						log.Errorf("%v", err)
						os.Exit(1)
					}

					err = f.Close()
					if err != nil {
						log.Errorf("%v", err)
						os.Exit(1)
					}
				}
			}
			return
		}

		var recurse func(int, string, string) error
		recurse = func(ino int, rpath string, dpath string) error {

			inode, err := iio.ResolveInode(ino)
			if err != nil {
				return err
			}

			if vdecompiler.InodeIsRegularFile(inode) {
				f, err := os.Create(dpath)
				if err != nil {
					return err
				}
				defer f.Close()

				rdr, err := iio.InodeReader(inode)
				if err != nil {
					return err
				}

				_, err = io.CopyN(f, rdr, int64(vdecompiler.InodeSize(inode)))
				if err != nil {
					return err
				}
				return nil
			}

			if vdecompiler.InodeIsSymlink(inode) {

				rdr, err := iio.InodeReader(inode)
				if err != nil {
					return err
				}
				data, err := ioutil.ReadAll(rdr)
				if err != nil {
					return err
				}
				err = os.Symlink(string(data), dpath)
				if err != nil {
					return err
				}
				return nil
			}

			if !vdecompiler.InodeIsDirectory(inode) {
				log.Warnf("skipping abnormal file: %s", rpath)
				return nil
			}

			err = os.MkdirAll(dpath, 0777)
			if err != nil {
				return err
			}

			entries, err := iio.Readdir(inode)
			if err != nil {
				return err
			}

			for _, entry := range entries {
				if entry.Name == "." || entry.Name == ".." {
					continue
				}
				err = recurse(entry.Inode, filepath.ToSlash(filepath.Join(rpath, entry.Name)), filepath.Join(dpath, entry.Name))
				if err != nil {
					return err
				}
			}

			return nil
		}

		ino, err := iio.ResolvePathToInodeNo(fpath)
		if err != nil {
			log.Errorf("%v", err)
			os.Exit(1)
		}
		err = recurse(ino, filepath.Base(fpath), dpath)
>>>>>>> 8603217d
		if err != nil {
			panic(err)
		}
	},
}

func init() {
	f := cpCmd.Flags()
	f.BoolVarP(&flagOS, "vpartition", "p", false, "Read files from the Vorteil OS partition instead of the file-system partition.")
}

var duCmd = &cobra.Command{
	Use:   "du IMAGE [FILEPATH]",
	Short: "Calculate file space usage.",
	Args:  cobra.RangeArgs(1, 2),
	Run: func(cmd *cobra.Command, args []string) {
		genericErrCheck(SetNumberModeFlagCMD(cmd), 1)
		img := args[0]

		iio, err := vdecompiler.Open(img)
		genericErrCheck(err, 1)
		defer iio.Close()

		all, err := cmd.Flags().GetBool("all")
		genericErrCheck(err, 1)

		free, err := cmd.Flags().GetBool("free")
		genericErrCheck(err, 1)

		maxDepth, err := cmd.Flags().GetInt("max-depth")
<<<<<<< HEAD
		genericErrCheck(err, 1)
=======
		if err != nil {
			panic(err)
		}

		var table [][]string
		table = [][]string{{"", ""}}

		var depth = 0

		var recurse func(*ext.Inode, string) (int, error)
		recurse = func(inode *ext.Inode, name string) (int, error) {

			depth++
			defer func() {
				depth--
			}()

			var size int
			size = int(inode.Sectors) * ext.SectorSize

			if !vdecompiler.InodeIsDirectory(inode) {
				return size, nil
			}

			entries, err := iio.Readdir(inode)
			if err != nil {
				return 0, err
			}

			var delta int
			for i := 2; i < len(entries); i++ {
				entry := entries[i]
				child := filepath.ToSlash(filepath.Join(name, entry.Name))

				cinode, err := iio.ResolveInode(entry.Inode)
				if err != nil {
					return 0, err
				}

				delta, err = recurse(cinode, child)
				if err != nil {
					return 0, err
				}
				if all || vdecompiler.InodeIsDirectory(inode) {
					if (maxDepth >= 0 && depth <= maxDepth) || maxDepth < 0 {
						table = append(table, []string{child, fmt.Sprintf("%s", PrintableSize(delta))})
					}
				}
				size += delta
			}
>>>>>>> 8603217d

		table := [][]string{{"", ""}}

		var fpath string = "/"
		if len(args) > 1 {
			fpath = args[1]
		}

		duOut, err := imagetools.DUImageFile(iio, fpath, free, maxDepth, all)
		genericErrCheck(err, 1)

		for i := range duOut.ImageFiles {
			table = append(table, []string{duOut.ImageFiles[i].FilePath, fmt.Sprintf("%s", PrintableSize(duOut.ImageFiles[i].FileSize))})
		}

		PlainTable(table)
		if free {
			log.Printf("Free space: %s", PrintableSize(duOut.FreeSpace))
		}
	},
}

func init() {
	f := duCmd.Flags()
	f.BoolP("all", "a", false, "Write counts for all files, not just directories.")
	f.BoolP("free", "f", false, "Add a free-space estimation at the end.")
	f.IntP("max-depth", "l", -1, "Print the total only if the file is within a certain depth.")
	f.StringP("numbers", "n", "short", "Number printing format")
}

var formatCmd = &cobra.Command{
	Use:   "format IMAGE",
	Short: "Image file format information.",
	Args:  cobra.ExactArgs(1),
	Run: func(cmd *cobra.Command, args []string) {
		img := args[0]

		iio, err := vdecompiler.Open(img)
		genericErrCheck(err, 1)
		defer iio.Close()

		format, err := iio.ImageFormat()
		genericErrCheck(err, 1)

		log.Printf("Image file format: %s", format)
	},
}

var fsCmd = &cobra.Command{
	Use:   "fs IMAGE",
	Short: "Summarize the information in the main file-system's metadata.",
	Args:  cobra.ExactArgs(1),
	Run: func(cmd *cobra.Command, args []string) {
		genericErrCheck(SetNumberModeFlagCMD(cmd), 1)

		iio, err := vdecompiler.Open(args[0])
		genericErrCheck(err, 1)
		defer iio.Close()

<<<<<<< HEAD
		fsReport, err := imagetools.FSImageFile(iio)
		genericErrCheck(err, 1)
=======
		entry, err := iio.GPTEntry(vdecompiler.UTF16toString(vimg.RootPartitionName))
		if err != nil {
			log.Errorf("%v", err)
			os.Exit(1)
		}

		sb, err := iio.Superblock(0)
		if err != nil {
			log.Errorf("%v", err)
			os.Exit(1)
		}
>>>>>>> 8603217d

		log.Printf("First LBA:        \t%s", PrintableSize(fsReport.FirstLBA))
		log.Printf("Last LBA:         \t%s", PrintableSize(fsReport.LastLBA))
		log.Printf("Type:             \t%s", fsReport.Type)
		log.Printf("Block size:       \t%s", PrintableSize(fsReport.BlockSize))
		log.Printf("Blocks allocated: \t%s / %s", PrintableSize(fsReport.BlocksAllocated), PrintableSize(fsReport.BlocksAvaliable))
		log.Printf("Inodes allocated: \t%s / %s", PrintableSize(fsReport.InodesAllocated), PrintableSize(fsReport.InodesAvaliable))

		log.Printf("Block groups:     \t%s", PrintableSize(fsReport.BlockGroups))
		log.Printf("  Max blocks each:\t%s", PrintableSize(fsReport.MaxBlock))
		log.Printf("  Max inodes each:\t%s", PrintableSize(fsReport.MaxInodes))

		// TODO: log.Printf("Expansion ceiling: %s")
		log.Printf("Last mount time:  \t%s", fsReport.LastMountTime)
		log.Printf("Last written time:\t%s", fsReport.LastWriteTime)

		// TODO: files
		// TODO: dirs
		// TODO: free space
	},
}

func init() {
	f := fsCmd.Flags()
	f.StringP("numbers", "n", "short", "Number printing format")
}

var fsimgCmd = &cobra.Command{
	Use:   "fsimg IMAGE DEST",
	Short: "Copy the image's file-system partition.",
	Args:  cobra.ExactArgs(2),
	Run: func(cmd *cobra.Command, args []string) {
		img := args[0]
		dst := args[1]

		iio, err := vdecompiler.Open(img)
		genericErrCheck(err, 1)
		defer iio.Close()

<<<<<<< HEAD
		if err := imagetools.FSIMGImage(iio, dst); err != nil {
=======
		rdr, err := iio.PartitionReader(vdecompiler.UTF16toString(vimg.RootPartitionName))
		if err != nil {
			_ = os.Remove(f.Name())
			log.Errorf("%v", err)
			os.Exit(1)
		}

		_, err = io.Copy(f, rdr)
		if err != nil {
			_ = os.Remove(f.Name())
>>>>>>> 8603217d
			log.Errorf("%v", err)
			os.Exit(1)
		}
	},
}

var gptCmd = &cobra.Command{
	Use:   "gpt IMAGE",
	Short: "Summarize the information in the GUID Partition Table.",
	Args:  cobra.ExactArgs(1),
	Run: func(cmd *cobra.Command, args []string) {
		genericErrCheck(SetNumberModeFlagCMD(cmd), 1)

		img := args[0]

		iio, err := vdecompiler.Open(img)
		genericErrCheck(err, 1)
		defer iio.Close()

		gptOut, err := imagetools.ImageGPT(iio)
		genericErrCheck(err, 1)

<<<<<<< HEAD
		log.Printf("GPT Header LBA:   \t%s", PrintableSize(gptOut.HeaderLBA))
		log.Printf("Backup LBA:       \t%s", PrintableSize(gptOut.BackupLBA))
		log.Printf("First usable LBA: \t%s", PrintableSize(gptOut.FirstUsableLBA))
		log.Printf("Last usable LBA:  \t%s", PrintableSize(gptOut.LastUsableLBA))
		log.Printf("First entries LBA:\t%s", PrintableSize(gptOut.FirstEntriesLBA))
		log.Printf("Entries:")
		for i, entry := range gptOut.Entries {
			log.Printf("  %d: %s", i, entry.Name)
			log.Printf("     First LBA:\t%s", PrintableSize(int(entry.FirstLBA)))
			log.Printf("     Last LBA: \t%s", PrintableSize(int(entry.LastLBA)))
=======
		log.Printf("GPT Header LBA:   \t%s", PrintableSize(int(header.CurrentLBA)))
		log.Printf("Backup LBA:       \t%s", PrintableSize(int(header.BackupLBA)))
		log.Printf("First usable LBA: \t%s", PrintableSize(int(header.FirstUsableLBA)))
		log.Printf("Last usable LBA:  \t%s", PrintableSize(int(header.LastUsableLBA)))
		log.Printf("First entries LBA:\t%s", PrintableSize(int(header.StartLBAParts)))
		log.Printf("Entries:")
		for i, entry := range entries {
			name := vdecompiler.UTF16toString(entry.Name[:])
			if name != "" {
				log.Printf("  %d: %s", i, name)
				log.Printf("     First LBA:\t%s", PrintableSize(int(entry.FirstLBA)))
				log.Printf("     Last LBA: \t%s", PrintableSize(int(entry.LastLBA)))
			}
>>>>>>> 8603217d
		}
	},
}

func init() {
	f := gptCmd.Flags()
	f.StringP("numbers", "n", "short", "Number printing format")
}

var lsCmd = &cobra.Command{
	Use:   "ls IMAGE [FILEPATH]",
	Short: "List directory contents.",
	Args:  cobra.RangeArgs(1, 2),
	Run: func(cmd *cobra.Command, args []string) {
		genericErrCheck(SetNumberModeFlagCMD(cmd), 1)

		var reiterating bool

		all, err := cmd.Flags().GetBool("all")
		if err != nil {
			panic(err)
		}

		almostAll, err := cmd.Flags().GetBool("almost-all")
		if err != nil {
			panic(err)
		}

		long, err := cmd.Flags().GetBool("long")
		if err != nil {
			panic(err)
		}

		recursive, err := cmd.Flags().GetBool("recursive")
		if err != nil {
			panic(err)
		}

		img := args[0]

		iio, err := vdecompiler.Open(img)
		genericErrCheck(err, 1)
		defer iio.Close()

		var fpaths []string
		var inos []int
		var inodes []*ext.Inode
		var table [][]string
		var entries []*vdecompiler.DirectoryEntry

		var fpath string = "/"
		if len(args) > 1 {
			fpath = args[1]
		}

		if flagOS {
			if fpath != "/" && fpath != "" && fpath != "." {
				log.Errorf("bad FILE_PATH for vorteil partition: %s", fpath)
				os.Exit(1)
			}

			kfiles, err := iio.KernelFiles()
			if err != nil {
				log.Errorf("%v", err)
				os.Exit(1)
			}

			if long {
				var table [][]string
				table = [][]string{{"", "", "", "", "", "", ""}}
				for _, kf := range kfiles {
					table = append(table, []string{"----------", "?", "-", "-", "-", fmt.Sprintf("%s", PrintableSize(kf.Size)), kf.Name})
				}
				PlainTable(table)
			} else {
				for _, kf := range kfiles {
					log.Printf("%s", kf.Name)
				}
			}
			return
		}

		ino, err := iio.ResolvePathToInodeNo(fpath)
		genericErrCheck(err, 1)

	inoEntry:
		inode, err := iio.ResolveInode(ino)
		genericErrCheck(err, 1)

	inodeEntry:
		if !vdecompiler.InodeIsDirectory(inode) {
			if reiterating {
				goto skip
			}

			// TODO: log.Info info about files
			return
		}

		if reiterating {
			log.Infof("")
		}

		entries, err = iio.Readdir(inode)
		genericErrCheck(err, 1)

		if recursive {
			log.Printf("%s:", fpath)
		}

		if long {
			table = [][]string{{"", "", "", "", "", "", ""}}
		}

		for _, entry := range entries {
			if !(all || almostAll) && strings.HasPrefix(entry.Name, ".") {
				continue
			}
			if almostAll && (entry.Name == "." || entry.Name == "..") {
				continue
			}

			if recursive && !(entry.Name == "." || entry.Name == "..") {
				fpaths = append(fpaths, filepath.ToSlash(filepath.Join(fpath, entry.Name)))
			}

			if long {
				child, err := iio.ResolveInode(entry.Inode)
				if err != nil {
					log.Errorf("%v", err)
					os.Exit(1)
				}
				links := "?"

				var uid, gid string
				uid = fmt.Sprintf("%d", child.UID)
				gid = fmt.Sprintf("%d", child.GID)

				ts := fmt.Sprintf("%s", time.Unix(int64(child.ModificationTime), 0))
				size := fmt.Sprintf("%s", PrintableSize(vdecompiler.InodeSize(inode)))

				table = append(table, []string{vdecompiler.InodePermissionsString(child), links, uid, gid, ts, size, entry.Name})

				if recursive && !(entry.Name == "." || entry.Name == "..") {
					inodes = append(inodes, child)
				}
			} else {

				if recursive {
					log.Printf("  %s", entry.Name)
					if !(entry.Name == "." || entry.Name == "..") {
						inos = append(inos, entry.Inode)
					}
				} else {
					log.Printf("%s", entry.Name)
				}
			}

		}

		if long {
			PlainTable(table)
		}

	skip:
		if recursive {
			reiterating = true
			if len(fpaths) > 0 {
				fpath = fpaths[0]
				fpaths = fpaths[1:]
			}
			if len(inos) > 0 {
				ino = inos[0]
				inos = inos[1:]
				goto inoEntry
			}
			if len(inodes) > 0 {
				inode = inodes[0]
				inodes = inodes[1:]
				goto inodeEntry
			}
		}
	},
}

func init() {
	f := lsCmd.Flags()
	f.BoolVarP(&flagOS, "vpartition", "p", false, "Read files from the Vorteil OS partition instead of the file-system partition.")
	f.BoolP("all", "a", false, "Do not ignore entries starting with \".\".")
	f.BoolP("almost-all", "A", false, "Do not list implied \".\" and \"..\".")
	f.BoolP("long", "l", false, "Use a long listing format.")
	f.BoolP("recursive", "R", false, "List subdirectories recursively.")
	f.StringP("numbers", "n", "short", "Number printing format")
}

var md5Cmd = &cobra.Command{
	Use:   "md5 IMAGE FILEPATH",
	Short: "Compute MD5 checksum for a file on an vdecompiler.",
	Args:  cobra.ExactArgs(2),
	Run: func(cmd *cobra.Command, args []string) {
		img := args[0]

		fpath := args[1]
<<<<<<< HEAD
		imageFileMD5, err := imagetools.MDSumImageFile(img, fpath, flagOS)
		genericErrCheck(err, 1)

		log.Printf("%s", imageFileMD5)
=======
		var rdr io.Reader

		if flagOS {
			fpath = strings.TrimPrefix(fpath, "/")
			rdr, err = iio.KernelFile(fpath)
			if err != nil {
				log.Errorf("%v", err)
				os.Exit(1)
			}
		} else {
			ino, err := iio.ResolvePathToInodeNo(fpath)
			if err != nil {
				log.Errorf("%v", err)
				os.Exit(1)
			}

			inode, err := iio.ResolveInode(ino)
			if err != nil {
				log.Errorf("%v", err)
				os.Exit(1)
			}

			if vdecompiler.InodeIsDirectory(inode) {
				log.Errorf("\"%s\" is not a regular file", fpath)
				os.Exit(1)
			}

			rdr, err = iio.InodeReader(inode)
			if err != nil {
				log.Errorf("%v", err)
				os.Exit(1)
			}

			rdr = io.LimitReader(rdr, int64(vdecompiler.InodeSize(inode)))
		}

		hasher := md5.New()
		_, err = io.Copy(hasher, rdr)
		if err != nil {
			log.Errorf("%v", err)
			os.Exit(1)
		}

		log.Printf("%s", hex.EncodeToString(hasher.Sum(nil)))
>>>>>>> 8603217d
	},
}

func init() {
	f := md5Cmd.Flags()
	f.BoolVarP(&flagOS, "vpartition", "p", false, "Read files from the Vorteil OS partition instead of the file-system partition.")
	f.StringP("numbers", "n", "short", "Number printing format")
}

var statCmd = &cobra.Command{
	Use:   "stat IMAGE [FILEPATH]",
	Short: "Print detailed metadata relating to the file at FILE_PATH.",
	Args:  cobra.RangeArgs(1, 2),
	Run: func(cmd *cobra.Command, args []string) {
		genericErrCheck(SetNumberModeFlagCMD(cmd), 1)

		img := args[0]

		var fpath string = "/"
		if len(args) > 1 {
			fpath = args[1]
		}

		fileStat, err := imagetools.StatImageFile(img, fpath, flagOS)
		genericErrCheck(err, 1)

<<<<<<< HEAD
		log.Printf("File: %s", fileStat.FileName)
		log.Printf("Size: %s", PrintableSize(fileStat.Size))
		log.Printf("Inode: %d", fileStat.Inode)
		log.Printf("Permissions: %s", fileStat.Permissions)
		log.Printf("Uid: %d (%s)", fileStat.UID, fileStat.User)
		log.Printf("Gid: %d (%s)", fileStat.GID, fileStat.Group)
		log.Printf("Access: %s", fileStat.Access)
		log.Printf("Modify: %s", fileStat.Modify)
		log.Printf("Create: %s", fileStat.Create)
=======
			var ftype string

			var user, group string
			user = "?"  // TODO
			group = "?" // TODO

			log.Printf("File: %s\t%s", filepath.Base(fpath), ftype)
			log.Printf("Size: %s", PrintableSize(vdecompiler.InodeSize(inode)))
			// TODO: log.Printf("Blocks: %s", PrintableSize(int()))
			// TODO: log.Printf("IO Block: %s", PrintableSize())
			log.Printf("Inode: %d", ino)
			// TODO: log.Printf("Links: %s")
			log.Printf("Access: %#o/%s", inode.Permissions&ext.InodePermissionsMask, vdecompiler.InodePermissionsString(inode))
			log.Printf("Uid: %d (%s)", inode.UID, user)
			log.Printf("Gid: %d (%s)", inode.GID, group)
			log.Printf("Access: %s", time.Unix(int64(inode.LastAccessTime), 0))
			log.Printf("Modify: %s", time.Unix(int64(inode.ModificationTime), 0))
			log.Printf("Create: %s", time.Unix(int64(inode.CreationTime), 0))
		}
>>>>>>> 8603217d
	},
}

func init() {
	f := statCmd.Flags()
	f.BoolVarP(&flagOS, "vpartition", "p", false, "Read files from the Vorteil OS partition instead of the file-system partition.")
	f.StringP("numbers", "n", "short", "Number printing format")
}

var treeCmd = &cobra.Command{
	Use:   "tree IMAGE [FILEPATH]",
	Short: "List contents of directories in a tree-like format.",
	Args:  cobra.RangeArgs(1, 2),
	Run: func(cmd *cobra.Command, args []string) {
		img := args[0]

		var fpath string = "/"
		if len(args) > 1 {
			fpath = args[1]
		}

<<<<<<< HEAD
		treeResults, err := imagetools.TreeImageFile(img, fpath, flagOS)
		genericErrCheck(err, 1)
=======
		var code []byte

		var recurse func(int, string) error
		recurse = func(ino int, name string) error {
			inode, err := iio.ResolveInode(ino)
			if err != nil {
				return err
			}

			prefix := ""
			idx := len(code) - 1

			for i, c := range code {
				switch c {
				case 0:
					prefix += "    "
				case 1:
					prefix += "│   "
				case 2:
					if i == idx {
						prefix += "├── "
					} else {
						prefix += "│   "
					}
				case 3:
					if i == idx {
						prefix += "└── "
					} else {
						prefix += "    "
					}
				}
			}

			log.Printf("%s%s", prefix, name)

			if !vdecompiler.InodeIsDirectory(inode) {
				return nil
			}

			entries, err := iio.Readdir(inode)
			if err != nil {
				return err
			}

			if len(entries) > 2 {
				idx++
				code = append(code, 2)

				for i := 2; i < len(entries)-1; i++ {
					err = recurse(entries[i].Inode, entries[i].Name)
					if err != nil {
						return err
					}
				}

				code[idx] = 3
				err = recurse(entries[len(entries)-1].Inode, entries[len(entries)-1].Name)
				if err != nil {
					return err
				}

				code = code[:idx]
				idx--
			}
>>>>>>> 8603217d

		log.Printf(treeResults.String())

	},
}

func init() {
	f := treeCmd.Flags()
	f.BoolVarP(&flagOS, "vpartition", "p", false, "Read files from the Vorteil OS partition instead of the file-system partition.")
}<|MERGE_RESOLUTION|>--- conflicted
+++ resolved
@@ -10,14 +10,10 @@
 	"time"
 
 	"github.com/spf13/cobra"
-<<<<<<< HEAD
+	"github.com/vorteil/vorteil/pkg/ext"
 	"github.com/vorteil/vorteil/pkg/imagetools"
-=======
-	"github.com/vorteil/vorteil/pkg/ext"
->>>>>>> 8603217d
 	"github.com/vorteil/vorteil/pkg/vdecompiler"
 	"github.com/vorteil/vorteil/pkg/vdisk"
-	"github.com/vorteil/vorteil/pkg/vimg"
 	"github.com/vorteil/vorteil/pkg/vpkg"
 )
 
@@ -159,26 +155,11 @@
 		for i := 1; i < len(args); i++ {
 			fpath := args[i]
 
-<<<<<<< HEAD
 			// Get Reader
 			rdr, err := imagetools.CatImageFile(vImageIO, fpath, flagOS)
 			if err != nil {
 				log.Errorf("%v", err)
 				os.Exit(1)
-=======
-				if !vdecompiler.InodeIsRegularFile(inode) {
-					log.Errorf("\"%s\" is not a regular file", fpath)
-					os.Exit(1)
-				}
-
-				rdr, err = iio.InodeReader(inode)
-				if err != nil {
-					log.Errorf("%v", err)
-					os.Exit(1)
-				}
-
-				rdr = io.LimitReader(rdr, int64(vdecompiler.InodeSize(inode)))
->>>>>>> 8603217d
 			}
 
 			// Copy Contents
@@ -212,144 +193,7 @@
 		dest := args[2]
 		fpath := args[1]
 
-<<<<<<< HEAD
 		err = imagetools.CopyImageFile(iio, fpath, dest, flagOS)
-=======
-		if flagOS {
-			if fpath != "" && fpath != "/" && fpath != "." {
-				// single file
-				fpath = strings.TrimPrefix(fpath, "/")
-				r, err := iio.KernelFile(fpath)
-				f, err := os.Create(dpath)
-				defer f.Close()
-				_, err = io.Copy(f, r)
-				if err != nil {
-					log.Errorf("%v", err)
-					os.Exit(1)
-				}
-			} else {
-				// entire folder
-				kfiles, err := iio.KernelFiles()
-				if err != nil {
-					log.Errorf("%v", err)
-					os.Exit(1)
-				}
-
-				err = os.MkdirAll(dpath, 077)
-				if err != nil {
-					log.Errorf("%v", err)
-					os.Exit(1)
-				}
-
-				for _, kf := range kfiles {
-					r, err := iio.KernelFile(kf.Name)
-					if err != nil {
-						log.Errorf("%v", err)
-						os.Exit(1)
-					}
-
-					f, err := os.Create(filepath.Join(dpath, kf.Name))
-					if err != nil {
-						log.Errorf("%v", err)
-						os.Exit(1)
-					}
-					defer f.Close()
-
-					_, err = io.Copy(f, r)
-					if err != nil {
-						log.Errorf("%v", err)
-						os.Exit(1)
-					}
-
-					err = f.Close()
-					if err != nil {
-						log.Errorf("%v", err)
-						os.Exit(1)
-					}
-				}
-			}
-			return
-		}
-
-		var recurse func(int, string, string) error
-		recurse = func(ino int, rpath string, dpath string) error {
-
-			inode, err := iio.ResolveInode(ino)
-			if err != nil {
-				return err
-			}
-
-			if vdecompiler.InodeIsRegularFile(inode) {
-				f, err := os.Create(dpath)
-				if err != nil {
-					return err
-				}
-				defer f.Close()
-
-				rdr, err := iio.InodeReader(inode)
-				if err != nil {
-					return err
-				}
-
-				_, err = io.CopyN(f, rdr, int64(vdecompiler.InodeSize(inode)))
-				if err != nil {
-					return err
-				}
-				return nil
-			}
-
-			if vdecompiler.InodeIsSymlink(inode) {
-
-				rdr, err := iio.InodeReader(inode)
-				if err != nil {
-					return err
-				}
-				data, err := ioutil.ReadAll(rdr)
-				if err != nil {
-					return err
-				}
-				err = os.Symlink(string(data), dpath)
-				if err != nil {
-					return err
-				}
-				return nil
-			}
-
-			if !vdecompiler.InodeIsDirectory(inode) {
-				log.Warnf("skipping abnormal file: %s", rpath)
-				return nil
-			}
-
-			err = os.MkdirAll(dpath, 0777)
-			if err != nil {
-				return err
-			}
-
-			entries, err := iio.Readdir(inode)
-			if err != nil {
-				return err
-			}
-
-			for _, entry := range entries {
-				if entry.Name == "." || entry.Name == ".." {
-					continue
-				}
-				err = recurse(entry.Inode, filepath.ToSlash(filepath.Join(rpath, entry.Name)), filepath.Join(dpath, entry.Name))
-				if err != nil {
-					return err
-				}
-			}
-
-			return nil
-		}
-
-		ino, err := iio.ResolvePathToInodeNo(fpath)
-		if err != nil {
-			log.Errorf("%v", err)
-			os.Exit(1)
-		}
-		err = recurse(ino, filepath.Base(fpath), dpath)
->>>>>>> 8603217d
 		if err != nil {
 			panic(err)
 		}
@@ -380,60 +224,7 @@
 		genericErrCheck(err, 1)
 
 		maxDepth, err := cmd.Flags().GetInt("max-depth")
-<<<<<<< HEAD
-		genericErrCheck(err, 1)
-=======
-		if err != nil {
-			panic(err)
-		}
-
-		var table [][]string
-		table = [][]string{{"", ""}}
-
-		var depth = 0
-
-		var recurse func(*ext.Inode, string) (int, error)
-		recurse = func(inode *ext.Inode, name string) (int, error) {
-
-			depth++
-			defer func() {
-				depth--
-			}()
-
-			var size int
-			size = int(inode.Sectors) * ext.SectorSize
-
-			if !vdecompiler.InodeIsDirectory(inode) {
-				return size, nil
-			}
-
-			entries, err := iio.Readdir(inode)
-			if err != nil {
-				return 0, err
-			}
-
-			var delta int
-			for i := 2; i < len(entries); i++ {
-				entry := entries[i]
-				child := filepath.ToSlash(filepath.Join(name, entry.Name))
-
-				cinode, err := iio.ResolveInode(entry.Inode)
-				if err != nil {
-					return 0, err
-				}
-
-				delta, err = recurse(cinode, child)
-				if err != nil {
-					return 0, err
-				}
-				if all || vdecompiler.InodeIsDirectory(inode) {
-					if (maxDepth >= 0 && depth <= maxDepth) || maxDepth < 0 {
-						table = append(table, []string{child, fmt.Sprintf("%s", PrintableSize(delta))})
-					}
-				}
-				size += delta
-			}
->>>>>>> 8603217d
+		genericErrCheck(err, 1)
 
 		table := [][]string{{"", ""}}
 
@@ -493,22 +284,8 @@
 		genericErrCheck(err, 1)
 		defer iio.Close()
 
-<<<<<<< HEAD
 		fsReport, err := imagetools.FSImageFile(iio)
 		genericErrCheck(err, 1)
-=======
-		entry, err := iio.GPTEntry(vdecompiler.UTF16toString(vimg.RootPartitionName))
-		if err != nil {
-			log.Errorf("%v", err)
-			os.Exit(1)
-		}
-
-		sb, err := iio.Superblock(0)
-		if err != nil {
-			log.Errorf("%v", err)
-			os.Exit(1)
-		}
->>>>>>> 8603217d
 
 		log.Printf("First LBA:        \t%s", PrintableSize(fsReport.FirstLBA))
 		log.Printf("Last LBA:         \t%s", PrintableSize(fsReport.LastLBA))
@@ -548,20 +325,7 @@
 		genericErrCheck(err, 1)
 		defer iio.Close()
 
-<<<<<<< HEAD
 		if err := imagetools.FSIMGImage(iio, dst); err != nil {
-=======
-		rdr, err := iio.PartitionReader(vdecompiler.UTF16toString(vimg.RootPartitionName))
-		if err != nil {
-			_ = os.Remove(f.Name())
-			log.Errorf("%v", err)
-			os.Exit(1)
-		}
-
-		_, err = io.Copy(f, rdr)
-		if err != nil {
-			_ = os.Remove(f.Name())
->>>>>>> 8603217d
 			log.Errorf("%v", err)
 			os.Exit(1)
 		}
@@ -584,7 +348,6 @@
 		gptOut, err := imagetools.ImageGPT(iio)
 		genericErrCheck(err, 1)
 
-<<<<<<< HEAD
 		log.Printf("GPT Header LBA:   \t%s", PrintableSize(gptOut.HeaderLBA))
 		log.Printf("Backup LBA:       \t%s", PrintableSize(gptOut.BackupLBA))
 		log.Printf("First usable LBA: \t%s", PrintableSize(gptOut.FirstUsableLBA))
@@ -595,21 +358,6 @@
 			log.Printf("  %d: %s", i, entry.Name)
 			log.Printf("     First LBA:\t%s", PrintableSize(int(entry.FirstLBA)))
 			log.Printf("     Last LBA: \t%s", PrintableSize(int(entry.LastLBA)))
-=======
-		log.Printf("GPT Header LBA:   \t%s", PrintableSize(int(header.CurrentLBA)))
-		log.Printf("Backup LBA:       \t%s", PrintableSize(int(header.BackupLBA)))
-		log.Printf("First usable LBA: \t%s", PrintableSize(int(header.FirstUsableLBA)))
-		log.Printf("Last usable LBA:  \t%s", PrintableSize(int(header.LastUsableLBA)))
-		log.Printf("First entries LBA:\t%s", PrintableSize(int(header.StartLBAParts)))
-		log.Printf("Entries:")
-		for i, entry := range entries {
-			name := vdecompiler.UTF16toString(entry.Name[:])
-			if name != "" {
-				log.Printf("  %d: %s", i, name)
-				log.Printf("     First LBA:\t%s", PrintableSize(int(entry.FirstLBA)))
-				log.Printf("     Last LBA: \t%s", PrintableSize(int(entry.LastLBA)))
-			}
->>>>>>> 8603217d
 		}
 	},
 }
@@ -813,57 +561,10 @@
 		img := args[0]
 
 		fpath := args[1]
-<<<<<<< HEAD
 		imageFileMD5, err := imagetools.MDSumImageFile(img, fpath, flagOS)
 		genericErrCheck(err, 1)
 
 		log.Printf("%s", imageFileMD5)
-=======
-		var rdr io.Reader
-
-		if flagOS {
-			fpath = strings.TrimPrefix(fpath, "/")
-			rdr, err = iio.KernelFile(fpath)
-			if err != nil {
-				log.Errorf("%v", err)
-				os.Exit(1)
-			}
-		} else {
-			ino, err := iio.ResolvePathToInodeNo(fpath)
-			if err != nil {
-				log.Errorf("%v", err)
-				os.Exit(1)
-			}
-
-			inode, err := iio.ResolveInode(ino)
-			if err != nil {
-				log.Errorf("%v", err)
-				os.Exit(1)
-			}
-
-			if vdecompiler.InodeIsDirectory(inode) {
-				log.Errorf("\"%s\" is not a regular file", fpath)
-				os.Exit(1)
-			}
-
-			rdr, err = iio.InodeReader(inode)
-			if err != nil {
-				log.Errorf("%v", err)
-				os.Exit(1)
-			}
-
-			rdr = io.LimitReader(rdr, int64(vdecompiler.InodeSize(inode)))
-		}
-
-		hasher := md5.New()
-		_, err = io.Copy(hasher, rdr)
-		if err != nil {
-			log.Errorf("%v", err)
-			os.Exit(1)
-		}
-
-		log.Printf("%s", hex.EncodeToString(hasher.Sum(nil)))
->>>>>>> 8603217d
 	},
 }
 
@@ -890,7 +591,6 @@
 		fileStat, err := imagetools.StatImageFile(img, fpath, flagOS)
 		genericErrCheck(err, 1)
 
-<<<<<<< HEAD
 		log.Printf("File: %s", fileStat.FileName)
 		log.Printf("Size: %s", PrintableSize(fileStat.Size))
 		log.Printf("Inode: %d", fileStat.Inode)
@@ -900,27 +600,6 @@
 		log.Printf("Access: %s", fileStat.Access)
 		log.Printf("Modify: %s", fileStat.Modify)
 		log.Printf("Create: %s", fileStat.Create)
-=======
-			var ftype string
-
-			var user, group string
-			user = "?"  // TODO
-			group = "?" // TODO
-
-			log.Printf("File: %s\t%s", filepath.Base(fpath), ftype)
-			log.Printf("Size: %s", PrintableSize(vdecompiler.InodeSize(inode)))
-			// TODO: log.Printf("Blocks: %s", PrintableSize(int()))
-			// TODO: log.Printf("IO Block: %s", PrintableSize())
-			log.Printf("Inode: %d", ino)
-			// TODO: log.Printf("Links: %s")
-			log.Printf("Access: %#o/%s", inode.Permissions&ext.InodePermissionsMask, vdecompiler.InodePermissionsString(inode))
-			log.Printf("Uid: %d (%s)", inode.UID, user)
-			log.Printf("Gid: %d (%s)", inode.GID, group)
-			log.Printf("Access: %s", time.Unix(int64(inode.LastAccessTime), 0))
-			log.Printf("Modify: %s", time.Unix(int64(inode.ModificationTime), 0))
-			log.Printf("Create: %s", time.Unix(int64(inode.CreationTime), 0))
-		}
->>>>>>> 8603217d
 	},
 }
 
@@ -942,75 +621,8 @@
 			fpath = args[1]
 		}
 
-<<<<<<< HEAD
 		treeResults, err := imagetools.TreeImageFile(img, fpath, flagOS)
 		genericErrCheck(err, 1)
-=======
-		var code []byte
-
-		var recurse func(int, string) error
-		recurse = func(ino int, name string) error {
-			inode, err := iio.ResolveInode(ino)
-			if err != nil {
-				return err
-			}
-
-			prefix := ""
-			idx := len(code) - 1
-
-			for i, c := range code {
-				switch c {
-				case 0:
-					prefix += "    "
-				case 1:
-					prefix += "│   "
-				case 2:
-					if i == idx {
-						prefix += "├── "
-					} else {
-						prefix += "│   "
-					}
-				case 3:
-					if i == idx {
-						prefix += "└── "
-					} else {
-						prefix += "    "
-					}
-				}
-			}
-
-			log.Printf("%s%s", prefix, name)
-
-			if !vdecompiler.InodeIsDirectory(inode) {
-				return nil
-			}
-
-			entries, err := iio.Readdir(inode)
-			if err != nil {
-				return err
-			}
-
-			if len(entries) > 2 {
-				idx++
-				code = append(code, 2)
-
-				for i := 2; i < len(entries)-1; i++ {
-					err = recurse(entries[i].Inode, entries[i].Name)
-					if err != nil {
-						return err
-					}
-				}
-
-				code[idx] = 3
-				err = recurse(entries[len(entries)-1].Inode, entries[len(entries)-1].Name)
-				if err != nil {
-					return err
-				}
-
-				code = code[:idx]
-				idx--
-			}
->>>>>>> 8603217d
 
 		log.Printf(treeResults.String())
 
