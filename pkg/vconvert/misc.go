--- conflicted
+++ resolved
@@ -12,16 +12,11 @@
 	"path/filepath"
 	"strings"
 
-	"github.com/docker/distribution"
-	v1 "github.com/google/go-containerregistry/pkg/v1"
-	"github.com/heroku/docker-registry-client/registry"
+	// "github.com/docker/distribution"
+
 	"github.com/mitchellh/go-homedir"
 	log "github.com/sirupsen/logrus"
 	"github.com/spf13/viper"
-<<<<<<< HEAD
-=======
-	"github.com/vbauerster/mpb"
->>>>>>> ff195461
 )
 
 const (
@@ -188,7 +183,10 @@
 
 }
 
-<<<<<<< HEAD
+// func distributor() {
+//
+// }
+
 // func distributor(layers []*layer, p *mpb.Progress, jobs chan job) {
 //
 // 	log.Infof("downloading %d layers", len(layers))
@@ -215,79 +213,4 @@
 // 	}
 //
 // 	close(jobs)
-// }
-
-func localGetReader(image string, layer *Layer, registry *registry.Registry) (io.ReadCloser, error) {
-	l := layer.Layer.(v1.Layer)
-	reader, err := l.Compressed()
-	if err != nil {
-		return nil, err
-=======
-func distributor(layers []interface{}, p *mpb.Progress) {
-
-	log.Infof("downloading %d layers", len(layers))
-	for i, layer := range layers {
-
-		job := job{
-			layer:  layer,
-			number: i,
-		}
-
-		// if !elog.IsJSON {
-		// 	job.bar = p.AddBar(int64(layer.(distribution.Descriptor).Size),
-		// 		mpb.PrependDecorators(
-		// 			decor.Name(barName(layer, i)),
-		// 		),
-		// 		mpb.AppendDecorators(
-		// 			decor.OnComplete(
-		// 				decor.CountersKiloByte("%.1f / %.1f"), "downloaded",
-		// 			),
-		// 		),
-		// 	)
-		// }
-		jobs <- job
->>>>>>> ff195461
-	}
-	return reader, nil
-}
-
-<<<<<<< HEAD
-func remoteGetReader(image string, layer *Layer, registry *registry.Registry) (io.ReadCloser, error) {
-	olayer := layer.Layer.(distribution.Descriptor)
-	reader, err := registry.DownloadBlob(image, olayer.Digest)
-	if err != nil {
-		return nil, err
-	}
-	return reader, nil
-=======
-func worker(dir, image string, registry *registry.Registry) {
-
-	// for {
-	// 	job, opened := <-jobs
-	// 	if !opened {
-	// 		break
-	// 	}
-
-	// 	layer := job.layer.(distribution.Descriptor)
-	// 	reader, err := registry.DownloadBlob(image, layer.Digest)
-	// 	if err != nil {
-	// 		log.Fatalf("can not download layer %s: %s", layer.Digest, err.Error())
-	// 		os.Exit(1)
-	// 	}
-
-	// 	// if we use json we don't show bars
-	// 	// var proxyReader io.ReadCloser
-	// 	// if !elog.IsJSON {
-	// 	// 	proxyReader = job.bar.ProxyReader(reader)
-	// 	// } else {
-	// 	// 	log.Infof("downloading layer %s (%s)", image, bytefmt.ByteSize((uint64)(job.layer.(distribution.Descriptor).Size)))
-	// 	// 	proxyReader = reader
-	// 	// }
-	// 	// defer proxyReader.Close()
-
-	// 	writeFile(fmt.Sprintf(tarExpression, dir, layer.Digest[7:15]), proxyReader)
-	// 	wg.Done()
-	// }
-
->>>>>>> ff195461
-}+// }