// +build linux

package firecracker

import (
	"bytes"
	"context"
	"encoding/json"
	"errors"
	"fmt"
	"io"
	"io/ioutil"
	"net"
	"net/http"
	"os"
	"path/filepath"
	"strconv"
	"strings"
	"sync"
	"syscall"
	"time"

	"github.com/firecracker-microvm/firecracker-go-sdk"
	"github.com/firecracker-microvm/firecracker-go-sdk/client/models"
	dhcp "github.com/krolaw/dhcp4"
	conn "github.com/krolaw/dhcp4/conn"
	"github.com/milosgajdos/tenus"
	"github.com/sirupsen/logrus"
	log "github.com/sirupsen/logrus"
	"github.com/songgao/water"
	"github.com/vorteil/vorteil/pkg/elog"
	"github.com/vorteil/vorteil/pkg/vcfg"
	"github.com/vorteil/vorteil/pkg/vimg"
	"github.com/vorteil/vorteil/pkg/vio"
	"github.com/vorteil/vorteil/pkg/virtualizers"
	dhcpHandler "github.com/vorteil/vorteil/pkg/virtualizers/dhcp"
	logger "github.com/vorteil/vorteil/pkg/virtualizers/logging"
	"github.com/vorteil/vorteil/pkg/virtualizers/util"
)

<<<<<<< HEAD
const (
	vorteilBridge = "vorteil-bridge"
)

=======
// FetchBridgeDev attempts to retrieve the bridge device
>>>>>>> fa99beb2
func FetchBridgeDev() error {
	// Check if bridge device exists
	_, err := tenus.BridgeFromName(vorteilBridge)
	if err != nil {
		return errors.New("try running 'vorteil firecracker-setup' before using firecracker")
	}
	return err
}
<<<<<<< HEAD
=======

// SetupBridgeAndDHCPServer initializes a dhcp server, bridge device and a http listener to create TAP devices
func SetupBridgeAndDHCPServer() error {
>>>>>>> fa99beb2

// SetupBridgeAndDHCPServer creates the bridge which provides DHCP addresses todo
// firecracker instances.
func SetupBridgeAndDHCPServer(log elog.View) error {

	log.Printf("creating bridge %s", vorteilBridge)
	// Create bridge device
	bridger, err := tenus.NewBridgeWithName(vorteilBridge)
	if err != nil {
		if !strings.Contains(err.Error(), "Interface name vorteil-bridge already assigned on the host") {
			return err
		}
		// get bridge device
		bridger, err = tenus.BridgeFromName(vorteilBridge)
		if err != nil {
			return err
		}
	}
	// Switch bridge up
	if err = bridger.SetLinkUp(); err != nil {
		return err
	}
	// Fetch address
	ipv4Addr, ipv4Net, err := net.ParseCIDR("174.72.0.1/24")
	if err != nil {
		if !strings.Contains(err.Error(), "file exists") {
			return err
		}
	}
	// Assign bridge to device so host knows where to send requests.
	if err = bridger.SetLinkIp(ipv4Addr, ipv4Net); err != nil {
		if !strings.Contains(err.Error(), "file exists") {
			return err
		}
	}

	log.Printf("starting dhcp server")

	// create dhcp server on an interface
	server := dhcpHandler.NewHandler()
	pc, err := conn.NewUDP4BoundListener(vorteilBridge, ":67")
	if err != nil {
		return err
	}

	// create server handler to create tap devices under sudo
	http.HandleFunc("/", OrganiseTapDevices)
	go func() {
		http.ListenAndServe(":7476", nil)
	}()
	fmt.Printf("Listening on '7476' for creating and deleting TAP devices")
	fmt.Printf("Listening on 'vorteil-bridge' for DHCP requests")
	// Start dhcp server to listen
	dhcp.Serve(pc, server)

	return nil
}

// CreateDevices is a struct used to tell the process to create TAP devices via a rest request
type CreateDevices struct {
	Id     string `json:"id"`
	Routes int    `json:"count"`
}

// Devices is a struct used to tell the process to deleted TAP devices via a delete request
type Devices struct {
	Devices []string `json:"devices"`
}

// OrganiseTapDevices handles http requests to create and delete tap interfaces for firecracker
func OrganiseTapDevices(w http.ResponseWriter, r *http.Request) {
	switch r.Method {
	case http.MethodPost:
		var cd CreateDevices
		var tapDevices []string

		err := json.NewDecoder(r.Body).Decode(&cd)
		if err != nil {
			http.Error(w, err.Error(), http.StatusBadRequest)
		}

		// get bridge device
		bridgeDev, err := tenus.BridgeFromName(vorteilBridge)
		if err != nil {
			http.Error(w, err.Error(), http.StatusBadRequest)
		}

		// set network adapters
		if cd.Routes > 0 {
			for i := 0; i < cd.Routes; i++ {
				ifceName := fmt.Sprintf("%s-%s", cd.Id, strconv.Itoa(i))

				// create tap device
				config := water.Config{
					DeviceType: water.TAP,
				}
				config.Name = ifceName
				config.Persist = true
				ifce, err := water.New(config)
				if err != nil {
					http.Error(w, err.Error(), http.StatusBadRequest)
				}
				// close interface so firecracker can read it
				err = ifce.Close()
				if err != nil {
					http.Error(w, err.Error(), http.StatusBadRequest)
				}

				// get tap device
				linkDev, err := tenus.NewLinkFrom(ifceName)
				if err != nil {
					http.Error(w, err.Error(), http.StatusBadRequest)
				}
				//set tap device up
				err = linkDev.SetLinkUp()
				if err != nil {
					http.Error(w, err.Error(), http.StatusBadRequest)
				}
				// add network interface to bridge
				err = bridgeDev.AddSlaveIfc(linkDev.NetInterface())
				if err != nil {
					http.Error(w, err.Error(), http.StatusBadRequest)
				}
				tapDevices = append(tapDevices, ifceName)
			}
			// write interfaces back
			returnDevices := &Devices{
				Devices: tapDevices,
			}
			body, err := json.Marshal(returnDevices)
			if err != nil {
				http.Error(w, err.Error(), http.StatusBadRequest)

			}
			io.Copy(w, bytes.NewBuffer(body))
		}
	case http.MethodDelete:
		var dd Devices
		err := json.NewDecoder(r.Body).Decode(&dd)
		if err != nil {
			http.Error(w, err.Error(), http.StatusBadRequest)
		}

		for i := 0; i < len(dd.Devices); i++ {
			err := tenus.DeleteLink(dd.Devices[i])
			if err != nil {
				http.Error(w, err.Error(), http.StatusBadRequest)
			}
		}
		w.WriteHeader(http.StatusOK)
	default:
		http.Error(w, "method not available", http.StatusBadRequest)
	}
}

// DownloadPath is the path where we pull firecracker-vmlinux's from
const DownloadPath = "https://storage.googleapis.com/vorteil-dl/firecracker-vmlinux/"

// Details returns data to for the ConverToVM function on util
func (v *Virtualizer) Details() (string, string, string, []virtualizers.NetworkInterface, time.Time, *vcfg.VCFG, interface{}) {
	return v.name, v.pname, v.state, v.routes, v.created, v.config, v.source
}

// Virtualizer is a struct which will implement the interface so the manager can control it
type Virtualizer struct {
	// VM related stuff
	id    string // random hash for folder names
	name  string // name of vm
	pname string // name of virtualizer
	state string // status of vm

	created      time.Time      // time the vm was created
	folder       string         // folder to store vm details
	disk         *os.File       // disk of the machine
	source       interface{}    // details about how the vm was made
	kip          string         // vmlinux full path
	logger       elog.View      // logger
	serialLogger *logger.Logger // logs for the serial of the vm

	routes []virtualizers.NetworkInterface // api network interface that displays ports
	config *vcfg.VCFG                      // config for the vm

	firecrackerPath string // path to vmlinux files
	// firecracker related objects
	vmmCtx    context.Context    // virtualmachineManager firecracker context
	gctx      context.Context    // global context used to spawn vmm
	vmmCancel context.CancelFunc // cancel vmm

	fconfig     firecracker.Config   // config for virtual machine manager
	machine     *firecracker.Machine // machine firecracker spawned
	machineOpts []firecracker.Opt    // options provided to spawn machine

	bridgeDevice tenus.Bridger // bridge device e.g vorteil-bridge
	tapDevice    Devices       // tap device for the machine

	vmdrive string // store disks in this directory
}

// Detach ... Potentially Todo i think firecracker detach is alot more complicated because of the tap devices
// func (v *Virtualizer) Detach(source string) error {
// 	if v.state != virtualizers.Ready {
// 		return errors.New("virtual machine must be in ready state to detach")
// 	}
// 	name := filepath.Base(v.folder)

// 	err := os.MkdirAll(filepath.Join(source), 0777)
// 	if err != nil {
// 		return err
// 	}
// 	err = os.Rename(v.folder, filepath.Join(source, name))
// 	if err != nil {
// 		return err
// 	}

// 	v.config.VM.RAM.Align(vcfg.MiB * 2)

// 	// close and cleanup tap devices
// 	// stopVMM
// 	err = v.machine.StopVMM()
// 	if err != nil {
// 		return err
// 	}

// 	v.state = virtualizers.Deleted

// 	cleanup, err := os.Create(filepath.Join(source, name, "cleanup.sh"))
// 	if err != nil {
// 		return err
// 	}
// 	defer cleanup.Close()
// 	var tapArgs []string
// 	var tapCreation []string
// 	type NetworkInterface struct {
// 		IfaceID     string `json:"iface_id"`
// 		HostDevName string `json:"host_dev_name"`
// 	}
// 	var networkCards []NetworkInterface
// 	// write script for Tap setup
// 	if len(v.routes) > 0 {
// 		for i := 0; i < len(v.routes); i++ {
// 			ifceName := fmt.Sprintf("%s-%s", v.id, strconv.Itoa(i))
// 			tapCreation = append(tapCreation, ifceName)
// 		}
// 		for _, tap := range tapCreation {
// 			tapArgs = append(tapArgs, fmt.Sprintf("sudo ip tuntap add dev %s mode tap", tap))
// 			tapArgs = append(tapArgs, fmt.Sprintf("sudo brctl addif vorteil-bridge %s", tap))
// 			tapArgs = append(tapArgs, fmt.Sprintf("sudo ip link set dev %s up", tap))
// 			cleanup.Write([]byte(fmt.Sprintf("sudo ip link delete %s\n", tap)))

// 			networkCards = append(networkCards, NetworkInterface{
// 				IfaceID:     "vorteil-bridge",
// 				HostDevName: tap,
// 			})
// 		}
// 	}
// 	f, err := os.Create(filepath.Join(source, name, "interfaces.sh"))
// 	if err != nil {
// 		return err
// 	}
// 	f.Write([]byte(strings.Join(tapArgs, "\n")))
// 	defer f.Close()

// 	type Drive struct {
// 		DriveID      string `json:"drive_id"`
// 		PathOnHost   string `json:"path_on_host"`
// 		IsRootDevice bool   `json:"is_root_device"`
// 		IsReadOnly   bool   `json:"is_read_only"`
// 	}
// 	type BootSource struct {
// 		KernelImagePath string `json:"kernel_image_path"`
// 		BootArgs        string `json:"boot_args"`
// 	}
// 	type MachineConfig struct {
// 		VcpuCount  int  `json:"vcpu_count"`
// 		MemSizeMib int  `json:"mem_size_mib"`
// 		HtEnabled  bool `json:"ht_enabled"`
// 	}
// 	type fcConfig struct {
// 		BootSource        BootSource         `json:"boot-source"`
// 		Drives            []Drive            `json:"drives"`
// 		MachineConfig     MachineConfig      `json:"machine-config"`
// 		NetworkInterfaces []NetworkInterface `json:"network-interfaces"`
// 	}

// 	drive := Drive{
// 		DriveID:      "rootfs",
// 		PathOnHost:   filepath.Join(source, name, fmt.Sprintf("%s.raw", v.name)),
// 		IsRootDevice: true,
// 		IsReadOnly:   false,
// 	}
// 	var drives []Drive
// 	drives = append(drives, drive)

// 	var config fcConfig
// 	config.Drives = drives
// 	config.BootSource = BootSource{
// 		KernelImagePath: v.kip,
// 		BootArgs:        "init=/vorteil/vinitd reboot=k panic=1 pci=off i8042.noaux i8042.nomux i8042.nopnp i8042.dumbkbd  vt.color=0x00",
// 	}
// 	config.MachineConfig = MachineConfig{
// 		VcpuCount:  int(v.config.VM.CPUs),
// 		HtEnabled:  false,
// 		MemSizeMib: v.config.VM.RAM.Units(vcfg.MiB),
// 	}
// 	config.NetworkInterfaces = networkCards

// 	data, err := json.Marshal(config)
// 	if err != nil {
// 		return err
// 	}

// 	jf, err := os.Create(filepath.Join(source, name, "config.json"))
// 	if err != nil {
// 		return err
// 	}
// 	defer jf.Close()
// 	jf.Write(data)

// 	start, err := os.Create(filepath.Join(source, name, "start.sh"))
// 	if err != nil {
// 		return err
// 	}
// 	defer start.Close()
// 	start.Write([]byte("sudo ./interfaces.sh\nfirecracker --api-sock ./firecracker.socket --config-file ./config.json"))

// 	// Chmod scripts
// 	err = os.Chmod(start.Name(), 0777)
// 	if err != nil {
// 		return err
// 	}
// 	err = os.Chmod(f.Name(), 0777)
// 	if err != nil {
// 		return err
// 	}
// 	err = os.Chmod(cleanup.Name(), 0777)
// 	if err != nil {
// 		return err
// 	}

// 	// remove virtualizer from active vms
// 	virtualizers.ActiveVMs.Delete(v.name)
// 	return nil
// }

// Type returns the type of virtualizer
func (v *Virtualizer) Type() string {
	return VirtualizerID
}

// Initialize passes the arguments from creation to create a virtualizer. No arguments apart from name so no need to do anything
func (v *Virtualizer) Initialize(data []byte) error {
	return nil
}

// operation is the job progress that gets tracked via APIs
type operation struct {
	finishedLock sync.Mutex
	isFinished   bool
	*Virtualizer
	Logs   chan string
	Status chan string
	Error  chan error
	ctx    context.Context
}

// writeCounter counts the number of bytes written to it.
type writeCounter struct {
	total      int64 // total size
	downloaded int64 // downloaded # of bytes transferred
	onProgress func(downloaded int64, total int64)
}

// Write implements the io.Writer interface.
//
// Always completes and never returns an error.
func (wc *writeCounter) Write(p []byte) (n int, e error) {
	n = len(p)
	wc.downloaded += int64(n)
	wc.onProgress(wc.downloaded, wc.total)
	return
}
func newWriter(size int64, onProgress func(downloaded, total int64)) io.Writer {
	return &writeCounter{total: size, onProgress: onProgress}
}

// fetchVMLinux reads the kernel it wants to run and returns the vm linux required to run
// Will download the vmlinux if it doesn't exist
func (o *operation) fetchVMLinux(kernel string) (string, error) {
	o.updateStatus(fmt.Sprintf("Fetching VMLinux searching %s for %s", o.firecrackerPath, kernel))
	// check if vmlinux is on system at valid path
	_, err := os.Stat(filepath.Join(o.firecrackerPath, kernel))
	if err != nil {
		// file doesn't exist must download from bucket
		o.updateStatus(fmt.Sprintf("VMLinux for kernel doesn't exist downloading..."))
		// Download vmlinux from google
		url := DownloadPath + kernel
		client := http.DefaultClient
		// Create file locally to download
		file, err := os.Create(filepath.Join(o.firecrackerPath, kernel))
		if err != nil {
			return "", err
		}
		defer file.Close()

		// Determinate the file size
		resp, err := client.Head(url)
		if err != nil {
			os.Remove(file.Name())
			return "", err
		}
		if resp.StatusCode == 404 {
			os.Remove(file.Name())
			return "", fmt.Errorf("Kernel '%s' VMLinux does not exist", kernel)
		}
		contentLength := resp.Header.Get("content-length")
		length, err := strconv.Atoi(contentLength)
		if err != nil {
			os.Remove(file.Name())
			return "", err
		}

		// Make request
		resp, err = client.Get(url)
		if err != nil {
			os.Remove(file.Name())
			return "", err
		}
		defer resp.Body.Close()
		p := o.logger.NewProgress("Downloading VMLinux", "Bytes", int64(length))
		defer p.Finish(false)
		// pipe stream
		var pDownloaded = int64(0)
		body := io.TeeReader(resp.Body, newWriter(int64(length), func(downloaded, total int64) {
			p.Increment(downloaded - pDownloaded)
			pDownloaded = downloaded
		}))
		_, err = io.Copy(file, body)
		if err != nil {
			os.Remove(file.Name())
			return "", err
		}

	}

	return filepath.Join(o.firecrackerPath, kernel), nil
}

// log writes a log to the channel for the job
func (o *operation) log(text string, v ...interface{}) {
	o.Logs <- fmt.Sprintf(text, v...)
}

// finished finishes the job and cleans up the channels
func (o *operation) finished(err error) {
	o.finishedLock.Lock()
	defer o.finishedLock.Unlock()
	if o.isFinished {
		return
	}

	o.isFinished = true
	if err != nil {
		o.Logs <- fmt.Sprintf("Error: %v", err)
		o.Status <- fmt.Sprintf("Failed: %v", err)
		o.Error <- err
	}

	close(o.Logs)
	close(o.Status)
	close(o.Error)
}

// updateStatus updates the status of the job to provide more feedback to the user
func (o *operation) updateStatus(text string) {
	o.Status <- text
	o.Logs <- text
}

// Serial returns the serial logger which contains the serial output of the application
func (v *Virtualizer) Serial() *logger.Logger {
	return v.serialLogger
}

// Stop stops the vm and changes it back to ready
func (v *Virtualizer) Stop() error {
	// Error might've happened before in the prepare so machine would be nil
	if v.machine != nil {
		v.logger.Debugf("Stopping VM")
		if v.state != virtualizers.Ready {
			v.state = virtualizers.Changing

			err := v.machine.Shutdown(v.vmmCtx)
			if err != nil {
				return err
			}

		} else {
			return errors.New("vm is already stopped")
		}
	}
	return nil
}

// State returns the state of the virtual machine
func (v *Virtualizer) State() string {
	return v.state
}

// Download returns the disk
func (v *Virtualizer) Download() (vio.File, error) {
	v.logger.Debugf("Downloading Disk")
	if !(v.state == virtualizers.Ready) {
		return nil, fmt.Errorf("the machine must be in a stopped or ready state")
	}

	f, err := vio.LazyOpen(v.disk.Name())
	if err != nil {
		return nil, err
	}

	return f, nil
}

// Close shuts down the virtual machine and cleans up the disk and folders
func (v *Virtualizer) Close(force bool) error {
	// Error might've happened before in the prepare so machine would be nil
	if v.machine != nil {
		v.logger.Debugf("Deleting VM")

		if !force {
			// if state not ready stop it so it is
			if !(v.state == virtualizers.Ready) {
				// stop
				err := v.Stop()
				if err != nil {
					return err
				}
			}
		}

		// stopVMM
		err := v.machine.StopVMM()
		if err != nil {
			return err
		}

		client := &http.Client{}
		cdm, err := json.Marshal(v.tapDevice)
		if err != nil {
			return err
		}

		req, err := http.NewRequest("DELETE", "http://localhost:7476/", bytes.NewBuffer(cdm))
		if err != nil {
			return err
		}

		resp, err := client.Do(req)
		if err != nil {
			return err
		}
		defer resp.Body.Close()

		v.state = virtualizers.Deleted

		// remove virtualizer from active vms
		virtualizers.ActiveVMs.Delete(v.name)
	}

	return nil
}

// ConvertToVM is a wrapper function that provides us abilities to use the old APIs
func (v *Virtualizer) ConvertToVM() interface{} {
	info := v.config.Info
	vm := v.config.VM
	system := v.config.System
	programs := make([]virtualizers.ProgramSummaries, 0)

	for _, p := range v.config.Programs {
		programs = append(programs, virtualizers.ProgramSummaries{
			Binary: p.Binary,
			Args:   string(p.Args),
			Env:    p.Env,
		})
	}

	machine := &virtualizers.VirtualMachine{
		ID:       v.name,
		Author:   info.Author,
		CPUs:     int(vm.CPUs),
		RAM:      vm.RAM,
		Disk:     vm.DiskSize,
		Created:  v.created,
		Date:     info.Date.Time(),
		Networks: v.routes,
		Kernel:   vm.Kernel,
		Name:     info.Name,
		Summary:  info.Summary,
		Source:   v.source.(virtualizers.Source),
		URL:      string(info.URL),
		Version:  info.Version,
		Programs: programs,
		Hostname: system.Hostname,
		Platform: v.pname,
		Status:   v.state,
	}

	return machine
}

// Prepare prepares the virtualizer with the appropriate fields to run the virtualizer
func (v *Virtualizer) Prepare(args *virtualizers.PrepareArgs) *virtualizers.VirtualizeOperation {

	op := new(operation)
	op.Virtualizer = v
	v.name = args.Name
	v.pname = args.PName
	v.vmdrive = args.VMDrive
	v.firecrackerPath = args.FCPath

	v.created = time.Now()
	v.config = args.Config
	v.source = args.Source
	v.logger = args.Logger
	v.serialLogger = logger.NewLogger(2048 * 10)
	v.logger.Debugf("Preparing VM")
	v.routes = util.Routes(args.Config.Networks)
	op.Logs = make(chan string, 128)
	op.Error = make(chan error, 1)
	op.Status = make(chan string, 10)
	op.ctx = args.Context

	o := new(virtualizers.VirtualizeOperation)
	o.Logs = op.Logs
	o.Error = op.Error
	o.Status = op.Status

	go op.prepare(args)

	return o
}

// Write method to handle logging from firecracker to use our logger interface
// Cant use logger interface as it duplicates
func (v *Virtualizer) Write(d []byte) (n int, err error) {
	n = len(d)
	v.logger.Infof(string(d))
	return
}

type firecrackerFormatter struct {
	logrus.TextFormatter
}

func (f *firecrackerFormatter) Format(entry *logrus.Entry) ([]byte, error) {
	return []byte(entry.Message), nil
}

// prepare sets the fields and arguments to spawn the virtual machine
func (o *operation) prepare(args *virtualizers.PrepareArgs) {
	var returnErr error

	o.updateStatus(fmt.Sprintf("Building firecracker command and tap interfaces..."))
	defer func() {
		o.finished(returnErr)
	}()

	o.state = "initializing"
	o.name = args.Name
	err := os.MkdirAll(args.FCPath, os.ModePerm)
	if err != nil {
		returnErr = err
		return
	}
	o.folder = filepath.Dir(args.ImagePath)
	o.id = strings.Split(filepath.Base(o.folder), "-")[1]
	diskpath := filepath.ToSlash(args.ImagePath)

	logger := log.New()
	logger.SetFormatter(&firecrackerFormatter{log.TextFormatter{
		DisableColors: false,
		ForceColors:   true,
	}})
	logger.Out = o

	ctx := context.Background()
	vmmCtx, vmmCancel := context.WithCancel(ctx)
	devices := []models.Drive{}

	rootDrive := models.Drive{
		DriveID:      firecracker.String("1"),
		PathOnHost:   &diskpath,
		IsRootDevice: firecracker.Bool(true),
		IsReadOnly:   firecracker.Bool(false),
		Partuuid:     vimg.Part2UUIDString,
	}

	devices = append(devices, rootDrive)

	o.kip, err = o.fetchVMLinux(fmt.Sprintf("firecracker-%s", o.config.VM.Kernel))
	if err != nil {
		returnErr = err
		return
	}

	cd := CreateDevices{
		Id:     o.id,
		Routes: len(o.routes),
	}

	cdm, err := json.Marshal(cd)
	if err != nil {
		returnErr = err
		return
	}
	resp, err := http.Post("http://localhost:7476/", "application/json", bytes.NewBuffer(cdm))
	if err != nil {
		returnErr = errors.New("Run 'sudo vorteil firecracker-setup' for the listener")
		return
	}

	defer resp.Body.Close()
	body, err := ioutil.ReadAll(resp.Body)
	if err != nil {
		returnErr = err
		return
	}
	var ifs Devices
	err = json.Unmarshal(body, &ifs)
	if err != nil {
		returnErr = err
		return
	}

	o.tapDevice = ifs
	var interfaces []firecracker.NetworkInterface

	for i := 0; i < len(ifs.Devices); i++ {
		interfaces = append(interfaces,
			firecracker.NetworkInterface{
				StaticConfiguration: &firecracker.StaticNetworkConfiguration{
					HostDevName: ifs.Devices[i],
				},
			},
		)
	}

	fcCfg := firecracker.Config{
		SocketPath:      filepath.Join(o.folder, fmt.Sprintf("%s.%s", o.name, "socket")),
		KernelImagePath: o.kip,
		KernelArgs:      fmt.Sprintf("loglevel=9 init=/vorteil/vinitd root=PARTUUID=%s reboot=k panic=1 pci=off vt.color=0x00", vimg.Part2UUIDString),
		Drives:          devices,
		MachineCfg: models.MachineConfiguration{
			VcpuCount:  firecracker.Int64(int64(o.config.VM.CPUs)),
			HtEnabled:  firecracker.Bool(false),
			MemSizeMib: firecracker.Int64(int64(o.config.VM.RAM.Units(vcfg.MiB))),
		},
		NetworkInterfaces: interfaces,
		ForwardSignals:    []os.Signal{},
	}

	machineOpts := []firecracker.Opt{
		firecracker.WithLogger(log.NewEntry(logger)),
	}

	// append new fields to overarching struct
	o.gctx = ctx
	o.vmmCtx = vmmCtx
	o.vmmCancel = vmmCancel
	o.machineOpts = machineOpts
	o.fconfig = fcCfg

	o.state = "ready"

	_, loaded := virtualizers.ActiveVMs.LoadOrStore(o.name, o.Virtualizer)
	if loaded {
		returnErr = errors.New("virtual machine already exists")
	}

	if args.Start {
		err = o.Start()
		if err != nil {
			returnErr = err
		}
	}
}

// Start create the virtualmachine and runs it
func (v *Virtualizer) Start() error {
	v.logger.Debugf("Starting VM")
	switch v.State() {
	case "ready":
		v.state = virtualizers.Changing

		go func() {
			executable, err := virtualizers.GetExecutable(VirtualizerID)
			if err != nil {
				v.logger.Errorf("Error Fetching executable: %s", err.Error())
			}

			cmd := firecracker.VMCommandBuilder{}.WithBin(executable).WithSocketPath(v.fconfig.SocketPath).WithStdout(v.serialLogger).WithStderr(v.serialLogger).Build(v.gctx)
			cmd.SysProcAttr = &syscall.SysProcAttr{
				Setpgid: true,
				Pgid:    0,
			}

			v.machineOpts = append(v.machineOpts, firecracker.WithProcessRunner(cmd))

			v.machine, err = firecracker.NewMachine(v.vmmCtx, v.fconfig, v.machineOpts...)
			if err != nil {
				v.logger.Errorf("Error creating machine: %s", err.Error())
			}

			if err := v.machine.Start(v.vmmCtx); err != nil {
				v.logger.Errorf("Error starting virtual machine: %s", err.Error())
			}
			v.state = virtualizers.Alive

			go func() {
				v.routes = util.LookForIP(v.serialLogger, v.routes)
			}()

			if err := v.machine.Wait(v.vmmCtx); err != nil {
				// Should end when we ctrl-c no need to print this.
				if !strings.Contains(err.Error(), "* signal: interrupt") {
					v.logger.Errorf("Wait returned an error: %s", err.Error())
				}
			}
			v.state = virtualizers.Ready

		}()
	}
	return nil
}<|MERGE_RESOLUTION|>--- conflicted
+++ resolved
@@ -38,14 +38,13 @@
 	"github.com/vorteil/vorteil/pkg/virtualizers/util"
 )
 
-<<<<<<< HEAD
+
 const (
 	vorteilBridge = "vorteil-bridge"
 )
 
-=======
+
 // FetchBridgeDev attempts to retrieve the bridge device
->>>>>>> fa99beb2
 func FetchBridgeDev() error {
 	// Check if bridge device exists
 	_, err := tenus.BridgeFromName(vorteilBridge)
@@ -54,12 +53,10 @@
 	}
 	return err
 }
-<<<<<<< HEAD
-=======
+
 
 // SetupBridgeAndDHCPServer initializes a dhcp server, bridge device and a http listener to create TAP devices
 func SetupBridgeAndDHCPServer() error {
->>>>>>> fa99beb2
 
 // SetupBridgeAndDHCPServer creates the bridge which provides DHCP addresses todo
 // firecracker instances.
