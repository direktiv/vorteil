--- conflicted
+++ resolved
@@ -13,10 +13,6 @@
 	"sync"
 	"time"
 
-<<<<<<< HEAD
-	"github.com/thanhpk/randstr"
-=======
->>>>>>> 6cc53c53
 	"github.com/vorteil/vorteil/pkg/vcfg"
 	"github.com/vorteil/vorteil/pkg/vio"
 	"github.com/vorteil/vorteil/pkg/virtualizers"
@@ -577,10 +573,6 @@
 		returnErr = errors.New("virtual machine already exists")
 	}
 
-<<<<<<< HEAD
-	o.disk = tempDisk
-=======
->>>>>>> 6cc53c53
 	o.config.VM.RAM.Align(vcfg.MiB * 2)
 
 	size := fmt.Sprintf("%v%s", o.config.VM.RAM.Units(vcfg.MiB), "MB")
