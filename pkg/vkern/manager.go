--- conflicted
+++ resolved
@@ -195,149 +195,9 @@
 
 	_, err = openpgp.CheckArmoredDetachedSignature(kr, ker, sig)
 	if err == nil {
-<<<<<<< HEAD
-		tuple.Location = strings.TrimSuffix(tuple.Location, " (cached)") + " (cached)"
-		tuple.ModTime = time.Now()
-		success = true
-	}
-	mgr.lock.Unlock()
-
-	return nil
-}
-
-// Get ..
-func (mgr *RemoteManager) Get(ctx context.Context, version CalVer) (*ManagedBundle, error) {
-	list, err := mgr.List(ctx)
-	if err != nil {
-		return nil, err
-	}
-
-	tuple, err := list.BestMatch(version)
-	if err != nil {
-		return nil, err
-	}
-
-	if !strings.HasSuffix(tuple.Location, " (cached)") {
-		// cache it
-		ch := make(chan error, 1)
-		go func() {
-			err := mgr.get(tuple.Version)
-			if err != nil {
-				ch <- err
-			}
-			close(ch)
-		}()
-		select {
-		case err = <-ch:
-			if err != nil {
-				return nil, err
-			}
-		case <-ctx.Done():
-			return nil, ctx.Err()
-		}
-	}
-
-	path := filepath.Join(mgr.dir, filenameFromVersion(tuple.Version))
-
-	f, err := os.Open(path)
-	if err != nil {
-		return nil, err
-	}
-
-	b := new(ManagedBundle)
-	b.bundle, err = NewBundle(f)
-	if err != nil {
-		f.Close()
-		return nil, err
-	}
-	b.closer = f
-	b.location = path
-	return b, nil
-}
-
-// List ..
-func (mgr *RemoteManager) List(ctx context.Context) (List, error) {
-
-	mgr.lock.RLock()
-	defer mgr.lock.RUnlock()
-
-	var list List
-	for _, elem := range mgr.cache {
-		list = append(list, elem)
-	}
-	return list, nil
-}
-
-// Close ..
-func (mgr *RemoteManager) Close() error {
-	mgr.lock.Lock()
-	defer mgr.lock.Unlock()
-	if !mgr.closed {
-		mgr.closed = true
-		close(mgr.ch)
-	}
-	return nil
-}
-
-//
-// CompoundManager
-//
-
-// CompoundManager ..
-type CompoundManager struct {
-	mgrs []Manager
-}
-
-// NewCompoundManager ..
-func NewCompoundManager(mgrs ...Manager) (*CompoundManager, error) {
-	mgr := new(CompoundManager)
-	mgr.mgrs = mgrs
-	return mgr, nil
-}
-
-// Get ..
-func (mgr *CompoundManager) Get(ctx context.Context, version CalVer) (*ManagedBundle, error) {
-
-	list, err := mgr.List(ctx)
-	if err != nil {
-		return nil, err
-	}
-
-	tuple, err := list.BestMatch(version)
-	if err == nil {
-		return mgr.mgrs[tuple.Idx].Get(ctx, tuple.Version)
-	}
-
-	// this branch in logic exists to handle CLI-style situations where the list might not update until the get call
-	for _, m := range mgr.mgrs {
-		b, e := m.Get(ctx, version)
-		if e == nil {
-			return b, nil
-		}
-	}
-
-	return nil, err
-
-}
-
-// List ..
-func (mgr *CompoundManager) List(ctx context.Context) (List, error) {
-
-	var list List
-
-	for Idx, sub := range mgr.mgrs {
-		sl, err := sub.List(ctx)
-		if err != nil {
-			continue
-		}
-		for _, tuple := range sl {
-			tuple.Idx = Idx
-			list = append(list, tuple)
-=======
 		err = ker.Close()
 		if err == nil {
 			err = sig.Close()
->>>>>>> b327207e
 		}
 	}
 
